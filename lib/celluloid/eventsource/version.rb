module Celluloid
  class EventSource
<<<<<<< HEAD
    VERSION = "0.8.4"
=======
    VERSION = "0.9.0"
>>>>>>> 62e7f682
  end
end<|MERGE_RESOLUTION|>--- conflicted
+++ resolved
@@ -1,9 +1,5 @@
 module Celluloid
   class EventSource
-<<<<<<< HEAD
-    VERSION = "0.8.4"
-=======
     VERSION = "0.9.0"
->>>>>>> 62e7f682
   end
 end