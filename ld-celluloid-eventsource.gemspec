# coding: utf-8
lib = File.expand_path('../lib', __FILE__)
$LOAD_PATH.unshift(lib) unless $LOAD_PATH.include?(lib)
require 'celluloid/eventsource/version'

Gem::Specification.new do |spec|
  spec.name          = "ld-celluloid-eventsource"
  spec.version       = Celluloid::EventSource::VERSION
<<<<<<< HEAD
  spec.authors       = ["LaunchDarky"]
=======
  spec.authors       = ["LaunchDarkly"]
>>>>>>> 62e7f682
  spec.email         = ["dev@launchdarkly.com"]
  spec.description   = %q{Celluloid::IO based library to consume Server-Sent Events. This library was forked from https://github.com/Tonkpils/celluloid-eventsource}
  spec.summary       = %q{ld-celluloid-eventsource is a gem to consume SSE streaming API.}
  spec.homepage      = "https://github.com/launchdarkly/celluloid-eventsource"
  spec.license       = "MIT"

  spec.files         = `git ls-files`.split($/)
  spec.executables   = spec.files.grep(%r{^bin/}) { |f| File.basename(f) }
  spec.test_files    = spec.files.grep(%r{^(test|spec|features)/})
  spec.require_paths = ["lib"]

  spec.add_dependency 'celluloid-io', '~> 0.17.3'
<<<<<<< HEAD
  spec.add_dependency 'celluloid', '~> 0.18.0.pre' # because https://github.com/celluloid/celluloid/issues/696
  spec.add_dependency 'nio4r', '~> 1.1'
=======
  spec.add_dependency 'celluloid', '~> 0.18.0.pre'
>>>>>>> 62e7f682
  spec.add_dependency 'http_parser.rb', '~> 0.6.0'

  spec.add_development_dependency 'atomic', '~> 1.1'
  spec.add_development_dependency "rspec", '~> 3.0'
  spec.add_development_dependency "bundler", "~> 1.7"
  spec.add_development_dependency "rake", '~> 10.1'
  spec.add_development_dependency "pry", '~> 0.9'
end<|MERGE_RESOLUTION|>--- conflicted
+++ resolved
@@ -6,11 +6,7 @@
 Gem::Specification.new do |spec|
   spec.name          = "ld-celluloid-eventsource"
   spec.version       = Celluloid::EventSource::VERSION
-<<<<<<< HEAD
-  spec.authors       = ["LaunchDarky"]
-=======
   spec.authors       = ["LaunchDarkly"]
->>>>>>> 62e7f682
   spec.email         = ["dev@launchdarkly.com"]
   spec.description   = %q{Celluloid::IO based library to consume Server-Sent Events. This library was forked from https://github.com/Tonkpils/celluloid-eventsource}
   spec.summary       = %q{ld-celluloid-eventsource is a gem to consume SSE streaming API.}
@@ -23,12 +19,8 @@
   spec.require_paths = ["lib"]
 
   spec.add_dependency 'celluloid-io', '~> 0.17.3'
-<<<<<<< HEAD
-  spec.add_dependency 'celluloid', '~> 0.18.0.pre' # because https://github.com/celluloid/celluloid/issues/696
+  spec.add_dependency 'celluloid', '~> 0.18.0.pre'
   spec.add_dependency 'nio4r', '~> 1.1'
-=======
-  spec.add_dependency 'celluloid', '~> 0.18.0.pre'
->>>>>>> 62e7f682
   spec.add_dependency 'http_parser.rb', '~> 0.6.0'
 
   spec.add_development_dependency 'atomic', '~> 1.1'
